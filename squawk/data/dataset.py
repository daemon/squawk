from dataclasses import dataclass
from pathlib import Path
from typing import Mapping, Sequence

import pandas as pd
import torch
import torch.utils.data as tud
import torchaudio

from squawk.ctqdm import ctqdm


@dataclass
class DatasetInfo(object):
    name: str
    sample_rate: int
    label_map: Mapping[str, int]

    def __post_init__(self):
        self.num_labels = len(self.label_map)


@dataclass
class ClassificationExample(object):
    audio: torch.Tensor
    label: int


@dataclass
class ClassificationBatch(object):
    audio: torch.Tensor
    labels: torch.LongTensor
    lengths: torch.LongTensor = None

<<<<<<< HEAD
    def half(self):
        self.audio = self.audio.half()
        return self

    def cuda(self):
        self.audio = self.audio.cuda()
        self.labels = self.labels.cuda()
        self.lengths = self.lengths.cuda()
        return self
=======
    def to(self, device):
        self.audio = self.audio.to(device)
        self.labels = self.labels.to(device)
        self.lengths = self.lengths.to(device)
>>>>>>> e0bc8099

    def pin_memory(self):
        self.audio = self.audio.pin_memory()
        self.labels = self.labels.pin_memory()
        if self.lengths is not None: self.lengths = self.lengths.pin_memory()
        return self


@dataclass
class ClassificationDataset(tud.Dataset):
    audio_data: Sequence[torch.Tensor]
    label_data: Sequence[int]
    info: DatasetInfo

    def __len__(self):
        return len(self.audio_data)

    def split(self, proportion):
        proportion = int(proportion * len(self.audio_data))
        audio_data1 = self.audio_data[:proportion]
        audio_data2 = self.audio_data[proportion:]
        label_data1 = self.label_data[:proportion]
        label_data2 = self.label_data[proportion:]
        return ClassificationDataset(audio_data1, label_data1, self.info), ClassificationDataset(audio_data2, label_data2, self.info)

    def to(self, device):
        self.audio_data = [x.to(device) for x in self.audio_data]

    def __getitem__(self, idx):
        return ClassificationExample(self.audio_data[idx], self.label_data[idx])


def load_freesounds(folder: Path):
    def load_split(name):
        train_csv_path = folder / 'FSDKaggle2018.meta' / f'train_post_competition.csv'
        labels_csv_path = folder / 'FSDKaggle2018.meta' / f'{name}_post_competition{"_scoring_clips" if name == "test" else ""}.csv'
        df = pd.read_csv(labels_csv_path, quoting=3)
        train_df = pd.read_csv(train_csv_path, quoting=3)
        idx2l = sorted(list(set(train_df['label'].unique())))
        l2idx = {lbl: idx for idx, lbl in enumerate(idx2l)}
        label_map = {}
        for row in df[['fname', 'label']].itertuples():
            label_map[row.fname] = l2idx[row.label]

        data_folder = folder / f'FSDKaggle2018.audio_{name}'
        audio_data = []
        label_data = []
        for wav_file in ctqdm(list(data_folder.glob('*.wav')), desc=f'Preparing {name} dataset'):
            audio, sr = torchaudio.load(wav_file)
            audio_data.append(audio)
            label_data.append(label_map[wav_file.name])
        return ClassificationDataset(audio_data, label_data, DatasetInfo('FreeSounds', sr, l2idx))
    train_split, dev_split = load_split('train').split(0.9)
    return train_split, dev_split, load_split('test')<|MERGE_RESOLUTION|>--- conflicted
+++ resolved
@@ -32,22 +32,10 @@
     labels: torch.LongTensor
     lengths: torch.LongTensor = None
 
-<<<<<<< HEAD
-    def half(self):
-        self.audio = self.audio.half()
-        return self
-
-    def cuda(self):
-        self.audio = self.audio.cuda()
-        self.labels = self.labels.cuda()
-        self.lengths = self.lengths.cuda()
-        return self
-=======
     def to(self, device):
         self.audio = self.audio.to(device)
         self.labels = self.labels.to(device)
         self.lengths = self.lengths.to(device)
->>>>>>> e0bc8099
 
     def pin_memory(self):
         self.audio = self.audio.pin_memory()
